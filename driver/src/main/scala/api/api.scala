--- conflicted
+++ resolved
@@ -200,13 +200,8 @@
  */
 class MongoConnection(
     val actorSystem: ActorSystem,
-<<<<<<< HEAD
     val mongosystem: ActorRef,
-    val monitor: ActorRef,
     val options: MongoConnectionOptions) {
-=======
-    val mongosystem: ActorRef) {
->>>>>>> 8c142e75
   import akka.pattern.{ ask => akkaAsk }
   import akka.util.Timeout
   /**
@@ -515,12 +510,7 @@
   def connection(nodes: Seq[String], options: MongoConnectionOptions = MongoConnectionOptions(), authentications: Seq[Authenticate] = Seq.empty, nbChannelsPerNode: Int = 10, name: Option[String] = None): MongoConnection = {
     val props = Props(new MongoDBSystem(nodes, authentications, options)())
     val mongosystem = if (name.isDefined) system.actorOf(props, name = name.get) else system.actorOf(props)
-<<<<<<< HEAD
-    val monitor = system.actorOf(Props(new MonitorActor(mongosystem)))
-    val connection = new MongoConnection(system, mongosystem, monitor, options)
-=======
-    val connection = new MongoConnection(system, mongosystem)
->>>>>>> 8c142e75
+    val connection = new MongoConnection(system, mongosystem, options)
     this.synchronized {
       _connections = connection :: _connections
     }
