import org.specs2.mutable._
import play.api.libs.iteratee.Enumerator
import reactivemongo.api._
import reactivemongo.bson._
import reactivemongo.api.commands.bson.BSONCountCommand._
import reactivemongo.api.commands.bson.BSONCountCommandImplicits._
import scala.concurrent._
import scala.util.Failure

class CommonUseCases extends Specification {
  import Common._

  sequential

  lazy val collection = db("somecollection_commonusecases")

  "ReactiveMongo" should {
    "create a collection" in {
      Await.result(collection.create(), timeout) mustEqual (())
    }
    // TODO !!!
    /*
    "insert some docs from an enumerator of docs" in {
      val enum = Enumerator((18 to 60).map(i => BSONDocument("age" -> BSONInteger(i), "name" -> BSONString("Jack" + i))): _*)
<<<<<<< HEAD
      Await.result(collection.bulkInsert(enum, bulkSize = 100), timeout) mustEqual 43
    }
    "insert from an empty enumerator of docs" in {
      val enum = Enumerator[BSONDocument]()
      Await.result(collection.bulkInsert(enum, bulkSize = 100), timeout) mustEqual 0
=======
      //Await.result(collection.bulkInsert(enum, 100), timeout) mustEqual 43
      Await.result(collection.bulkInsert(enum, 100), timeout) mustEqual 43
    }
    "insert from an empty enumerator of docs" in {
      val enum = Enumerator[BSONDocument]()
      Await.result(collection.bulkInsert(enum, 100), timeout) mustEqual 0
    }*/
    "insert some docs from a seq of docs" in {
      val docs = (18 to 60).toStream.map(i => BSONDocument("age" -> BSONInteger(i), "name" -> BSONString("Jack" + i)))
      val result = Await.result(collection.bulkInsert(docs, ordered = true), timeout)
      Await.result(collection.runValueCommand(Count(BSONDocument("age" -> BSONDocument("$gte" -> 18, "$lte" -> 60)))), timeout) mustEqual 43
    }
    "insert from an empty enumerator of docs" in {
      val docs = Stream.empty[BSONDocument]
      val result = Await.result(collection.bulkInsert(docs, ordered = true), timeout)
      result.n mustEqual 0
>>>>>>> 8c142e75
    }
    "find them" in {
      // batchSize (>1) allows us to test cursors ;)
      val it = collection.find(BSONDocument()).options(QueryOpts().batchSize(2)).cursor[BSONDocument]
      Await.result(it.collect[List](), timeout).map(_.getAs[BSONInteger]("age").get.value).mkString("") mustEqual (18 to 60).mkString("")
    }
    "find by regexp" in {
      Await.result(collection.find(BSONDocument("name" -> BSONRegex("ack2", ""))).cursor[BSONDocument].collect[List](), timeout).size mustEqual 10
    }
    "find by regexp with flag" in {
      val q =
        BSONDocument(
          "$or" -> BSONArray(
            BSONDocument("name" -> BSONRegex("^jack2", "i")),
            BSONDocument("name" -> BSONRegex("^jack3", "i"))))
      Await.result(collection.find(q).cursor[BSONDocument].collect[List](), timeout).size mustEqual 20
    }
    "find them with a projection" in {
      val pjn = BSONDocument("name" -> BSONInteger(1), "age" -> BSONInteger(1), "something" -> BSONInteger(1))
      val it = collection.find(BSONDocument(), pjn).options(QueryOpts().batchSize(2)).cursor[BSONDocument]
      Await.result(it.collect[List](), timeout).map(_.getAs[BSONInteger]("age").get.value).mkString("") mustEqual (18 to 60).mkString("")
    }
    "insert a document containing a merged array of objects, fetch and check it" in {
      val array = BSONArray(
        BSONDocument(
          "entry" -> BSONInteger(1),
          "type" -> BSONString("telephone"),
          "professional" -> BSONBoolean(true),
          "value" -> BSONString("+331234567890")))
      val array2 = BSONArray(
        BSONDocument(
          "entry" -> BSONInteger(2),
          "type" -> BSONString("mail"),
          "professional" -> BSONBoolean(true),
          "value" -> BSONString("joe@plop.com")))
      val doc = BSONDocument(
        "name" -> BSONString("Joe"),
        "contacts" -> (array ++ array2))
      Await.result(collection.insert(doc), timeout).ok mustEqual true
      val fetched = Await.result(collection.find(BSONDocument("name" -> BSONString("Joe"))).one[BSONDocument], timeout)
      fetched.isDefined mustEqual true
      val contactsString = fetched.get.getAs[BSONArray]("contacts").get.values.map {
        case contact: BSONDocument =>
          contact.getAs[BSONString]("type").get.value + ":" +
            contact.getAs[BSONString]("value").get.value
      }.mkString(",")
      contactsString mustEqual "telephone:+331234567890,mail:joe@plop.com"
    }
    "insert a weird doc" in {
      val doc = BSONDocument("coucou" -> BSONString("coucou"), "plop" -> BSONInteger(1), "plop" -> BSONInteger(2))
      val result = Await.result(collection.insert(doc), timeout)
      println("\n" + result + "\n")
      result.ok mustEqual true
    }
    "find this weird doc" in {
      val doc = Await.result(collection.find(BSONDocument("coucou" -> BSONString("coucou"))).one[BSONDocument], timeout)
      println("\n" + doc.map(BSONDocument.pretty(_)) + "\n")
      doc.isDefined mustEqual true
    }
    "fail with this error" in {
      val query = BSONDocument("$and" -> BSONDocument("name" -> BSONString("toto")))
      val future = collection.find(query).one[BSONDocument]
      Await.ready(future, timeout)
      (future.value.get match { case Failure(e) => e.printStackTrace(); true; case _ => false }) mustEqual true
    }
    "eval custom javascript code" in {
      val js = "return 1 === 1;"
      val future = db.eval(js, nolock = false)

      val result = Await.result(future, timeout)

      println(result.map {
        case doc: BSONDocument => BSONDocument.pretty(doc)
        case other => other.toString
      })

      result mustEqual Some(BSONBoolean(true))
    }
  }
}<|MERGE_RESOLUTION|>--- conflicted
+++ resolved
@@ -22,13 +22,6 @@
     /*
     "insert some docs from an enumerator of docs" in {
       val enum = Enumerator((18 to 60).map(i => BSONDocument("age" -> BSONInteger(i), "name" -> BSONString("Jack" + i))): _*)
-<<<<<<< HEAD
-      Await.result(collection.bulkInsert(enum, bulkSize = 100), timeout) mustEqual 43
-    }
-    "insert from an empty enumerator of docs" in {
-      val enum = Enumerator[BSONDocument]()
-      Await.result(collection.bulkInsert(enum, bulkSize = 100), timeout) mustEqual 0
-=======
       //Await.result(collection.bulkInsert(enum, 100), timeout) mustEqual 43
       Await.result(collection.bulkInsert(enum, 100), timeout) mustEqual 43
     }
@@ -45,7 +38,6 @@
       val docs = Stream.empty[BSONDocument]
       val result = Await.result(collection.bulkInsert(docs, ordered = true), timeout)
       result.n mustEqual 0
->>>>>>> 8c142e75
     }
     "find them" in {
       // batchSize (>1) allows us to test cursors ;)
@@ -111,7 +103,8 @@
       Await.ready(future, timeout)
       (future.value.get match { case Failure(e) => e.printStackTrace(); true; case _ => false }) mustEqual true
     }
-    "eval custom javascript code" in {
+    // TODO
+    /*"eval custom javascript code" in {
       val js = "return 1 === 1;"
       val future = db.eval(js, nolock = false)
 
@@ -123,6 +116,6 @@
       })
 
       result mustEqual Some(BSONBoolean(true))
-    }
+    }*/
   }
 }